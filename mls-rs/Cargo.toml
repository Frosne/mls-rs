[package]
name = "mls-rs"
version = "0.39.1"
edition = "2021"
description = "An implementation of Messaging Layer Security (RFC 9420)"
homepage = "https://github.com/awslabs/mls-rs"
repository = "https://github.com/awslabs/mls-rs"
keywords = ["crypto", "cryptography", "security", "mls", "e2ee"]
categories = ["no-std", "cryptography"]
license = "Apache-2.0 OR MIT"
rust-version = "1.68.2"
exclude = ["test_data"]

[package.metadata.docs.rs]
features = ["external_client", "sqlite"]
rustdoc-args = ["--cfg", "docsrs"]

[features]
default = ["std", "rayon", "rfc_compliant", "tree_index", "fast_serialize"]
arbitrary = ["std", "dep:arbitrary", "mls-rs-core/arbitrary"]
rayon = ["std", "dep:rayon"]
external_client = ["std"]
grease = ["std"]
fast_serialize = ["mls-rs-core/fast_serialize"]
secret_tree_access = []
state_update = []
private_message = []
custom_proposal = []
tree_index = []
out_of_order = ["private_message"]
prior_epoch = []
by_ref_proposal = []
psk = []
x509 = ["mls-rs-core/x509", "dep:mls-rs-identity-x509"]
rfc_compliant = ["state_update", "private_message", "custom_proposal", "out_of_order", "psk", "x509", "prior_epoch", "by_ref_proposal", "mls-rs-core/rfc_compliant"]

# std = ["mls-rs-core/std", "mls-rs-codec/std", "mls-rs-identity-x509?/std", "hex/std", "futures/std", "itertools/use_std", "safer-ffi-gen?/std", "zeroize/std", "dep:debug_tree", "dep:thiserror", "serde?/std"]
std = ["mls-rs-core/std", "mls-rs-codec/std", "mls-rs-identity-x509?/std", "hex/std", "futures/std", "itertools/use_std", "zeroize/std", "dep:debug_tree", "dep:thiserror", "serde?/std"]

ffi = []
# ffi = ["dep:safer-ffi", "dep:safer-ffi-gen", "mls-rs-core/ffi"]

serde = ["mls-rs-core/serde", "zeroize/serde", "dep:serde", "dep:hex"]

# SQLite support
sqlite = ["std", "mls-rs-provider-sqlite/sqlite"]
sqlite-bundled = ["sqlite", "mls-rs-provider-sqlite/sqlite-bundled"]
sqlcipher = ["sqlite", "mls-rs-provider-sqlite/sqlcipher"]
sqlcipher-bundled = ["sqlite", "mls-rs-provider-sqlite/sqlcipher-bundled"]

test_util = []
benchmark_util = ["test_util", "default", "dep:mls-rs-crypto-openssl"]
fuzz_util = ["test_util", "default", "dep:once_cell", "dep:mls-rs-crypto-openssl"]

[dependencies]
mls-rs-core = { path = "../mls-rs-core", default-features = false, version = "0.18.0" }
mls-rs-identity-x509 = { path = "../mls-rs-identity-x509", default-features = false, version = "0.11.0", optional = true }
zeroize = { version = "1", default-features = false, features = ["alloc", "zeroize_derive"] }
mls-rs-codec = { version = "0.5.2", path = "../mls-rs-codec", default-features = false}
thiserror = { version = "1.0.40", optional = true }
itertools = { version = "0.10.5", default-features = false, features = ["use_alloc"]}
cfg-if = "1"
debug_tree = { version = "0.4.0", optional = true }
# spin = { version = "0.9.8", default-features = false, features = ["mutex", "spin_mutex"] }
maybe-async = { version = "0.2.10" }

# Optional dependencies
mls-rs-provider-sqlite = { path = "../mls-rs-provider-sqlite", version = "0.11.0", default-features = false, optional = true }
mls-rs-crypto-openssl = { path = "../mls-rs-crypto-openssl", optional = true, version = "0.9.0" }
# TODO: https://github.com/GoogleChromeLabs/wasm-bindgen-rayon
rayon = { version = "1", optional = true }
arbitrary = { version = "1", features = ["derive"], optional = true }
<<<<<<< HEAD
# safer-ffi = { version = "0.1.3", default-features = false, optional = true }
# safer-ffi-gen = { version = "0.9.2", default-features = false, optional = true }
=======
safer-ffi = { version = "0.1.7", default-features = false, optional = true }
safer-ffi-gen = { version = "0.9.2", default-features = false, optional = true }
>>>>>>> 310df894
once_cell = { version = "1.18", optional = true }
serde = { version = "1.0", default-features = false, features = ["alloc", "derive"], optional = true }
hex = { version = "^0.4.3", default-features = false, features = ["serde", "alloc"], optional = true }

# Async mode dependencies
[target.'cfg(mls_build_async)'.dependencies]
futures = { version = "0.3.25", default-features = false, features = ["alloc"]}
async-trait = "0.1.74"

# [target.'cfg(not(target_has_atomic = "ptr"))'.dependencies]
# portable-atomic = { version = "1.5.1", default-features = false, features = ["critical-section"] }
# portable-atomic-util = { version = "0.1.2", default-features = false, features = ["alloc"] }
# spin = { version = "0.9.8", default-features = false, features = ["portable_atomic"] }

[target.'cfg(mls_build_async)'.dev-dependencies]
futures-test = "0.3.25"

[dev-dependencies]
assert_matches = "1.5.0"
criterion = { version = "0.5.1", features = ["async_futures", "html_reports"], default-features = false }
serde_json = "^1.0"
rand = "0.8"
serde = { version = "1.0", default-features = false, features = ["alloc", "derive"] }
hex = { version = "^0.4.3", default-features = false, features = ["serde", "alloc"] }

[target.'cfg(target_arch = "wasm32")'.dependencies]
wasm-bindgen = { version = "^0.2.79" }
getrandom = { version = "0.2", features = ["js", "custom"], default-features = false }
rand_core = { version = "0.6", default-features = false, features = ["alloc"] }

[target.'cfg(target_arch = "wasm32")'.dev-dependencies]
wasm-bindgen-test = { version = "0.3.26", default-features = false }
mls-rs-crypto-webcrypto = { path = "../mls-rs-crypto-webcrypto", version = "0.4.0" }
criterion = { version = "0.5.1", default-features = false, features = ["plotters", "cargo_bench_support", "async_futures", "html_reports"] }

[target.'cfg(not(target_arch = "wasm32"))'.dev-dependencies]
mls-rs-crypto-openssl = { path = "../mls-rs-crypto-openssl", version = "0.9.0"}
criterion = { version = "0.5.1", features = ["async_futures", "html_reports"] }

[[example]]
name = "basic_usage"
required-features = []

[[example]]
name = "x509"
required-features = ["x509"]

[[example]]
name = "large_group"
required-features = []

[[example]]
name = "custom"
required-features = ["std"]

[[example]]
name = "basic_server_usage"
required-features = ["external_client"]

[[bench]]
name = "group_add"
harness = false
required-features = ["benchmark_util"]

[[bench]]
name = "group_commit"
harness = false
required-features = ["benchmark_util"]

[[bench]]
name = "group_receive_commit"
harness = false
required-features = ["benchmark_util"]

[[bench]]
name = "group_application"
harness = false
required-features = ["benchmark_util"]

[[bench]]
name = "group_serialize"
harness = false
required-features = ["benchmark_util"]

[[test]]
name = "client_tests"
required-features = ["test_util"]<|MERGE_RESOLUTION|>--- conflicted
+++ resolved
@@ -70,13 +70,8 @@
 # TODO: https://github.com/GoogleChromeLabs/wasm-bindgen-rayon
 rayon = { version = "1", optional = true }
 arbitrary = { version = "1", features = ["derive"], optional = true }
-<<<<<<< HEAD
-# safer-ffi = { version = "0.1.3", default-features = false, optional = true }
+# safer-ffi = { version = "0.1.7", default-features = false, optional = true }
 # safer-ffi-gen = { version = "0.9.2", default-features = false, optional = true }
-=======
-safer-ffi = { version = "0.1.7", default-features = false, optional = true }
-safer-ffi-gen = { version = "0.9.2", default-features = false, optional = true }
->>>>>>> 310df894
 once_cell = { version = "1.18", optional = true }
 serde = { version = "1.0", default-features = false, features = ["alloc", "derive"], optional = true }
 hex = { version = "^0.4.3", default-features = false, features = ["serde", "alloc"], optional = true }
