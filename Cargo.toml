--- conflicted
+++ resolved
@@ -6,14 +6,9 @@
     "mls-rs-core",
     # "mls-rs-ffi",
     "mls-rs-identity-x509",
-<<<<<<< HEAD
     # "mls-rs/test_harness_integration",
     # "mls-rs-crypto-openssl",
-=======
-    "mls-rs/test_harness_integration",
-    "mls-rs-crypto-cryptokit",
-    "mls-rs-crypto-openssl",
->>>>>>> 310df894
+    # "mls-rs-crypto-cryptokit",
     "mls-rs-crypto-rustcrypto",
     "mls-rs-crypto-nss",
     # "mls-rs-crypto-awslc",
