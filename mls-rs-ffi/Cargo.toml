[package]
name = "mls-rs-ffi"
version = "0.6.0"
edition = "2021"
description = "Helper crate to generate FFI definitions for mls-rs"
homepage = "https://github.com/awslabs/mls-rs"
repository = "https://github.com/awslabs/mls-rs"
keywords = ["mls", "mls-rs", "ffi"]
license = "Apache-2.0 OR MIT"

[features]
default = ["openssl", "sqlcipher-bundled", "x509"]
openssl = ["mls-rs-crypto-openssl", "std"]
sqlcipher = ["sqlite", "mls-rs-provider-sqlite/sqlcipher"]
sqlcipher-bundled = ["sqlite", "mls-rs-provider-sqlite/sqlcipher-bundled"]
sqlite = ["std", "mls-rs-provider-sqlite/sqlite"]
sqlite-bundled = ["sqlite", "mls-rs-provider-sqlite/sqlite-bundled"]
std = ["mls-rs/std", "safer-ffi-gen/std"]
x509 = ["mls-rs-identity-x509"]

[dependencies]
mls-rs = { path = "../mls-rs", version = "0.39.0", features = ["ffi"] }
mls-rs-crypto-openssl = { path = "../mls-rs-crypto-openssl", version = "0.9.0", optional = true }
mls-rs-identity-x509 = { path = "../mls-rs-identity-x509", version = "0.11.0", optional = true }
mls-rs-provider-sqlite = { path = "../mls-rs-provider-sqlite", version = "0.11.0", default-features = false, optional = true }
<<<<<<< HEAD
# safer-ffi = { version = "0.1.3", default-features = false }
# safer-ffi-gen = { version = "0.9.2", default-features = false }
=======
safer-ffi = { version = "0.1.7", default-features = false }
safer-ffi-gen = { version = "0.9.2", default-features = false }
>>>>>>> 310df894
<|MERGE_RESOLUTION|>--- conflicted
+++ resolved
@@ -23,10 +23,5 @@
 mls-rs-crypto-openssl = { path = "../mls-rs-crypto-openssl", version = "0.9.0", optional = true }
 mls-rs-identity-x509 = { path = "../mls-rs-identity-x509", version = "0.11.0", optional = true }
 mls-rs-provider-sqlite = { path = "../mls-rs-provider-sqlite", version = "0.11.0", default-features = false, optional = true }
-<<<<<<< HEAD
-# safer-ffi = { version = "0.1.3", default-features = false }
-# safer-ffi-gen = { version = "0.9.2", default-features = false }
-=======
-safer-ffi = { version = "0.1.7", default-features = false }
-safer-ffi-gen = { version = "0.9.2", default-features = false }
->>>>>>> 310df894
+# safer-ffi = { version = "0.1.7", default-features = false }
+# safer-ffi-gen = { version = "0.9.2", default-features = false }